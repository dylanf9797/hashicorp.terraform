// Copyright (c) HashiCorp, Inc.
// SPDX-License-Identifier: BUSL-1.1

package terraform

import (
	"testing"

	"github.com/hashicorp/terraform/internal/addrs"
	"github.com/hashicorp/terraform/internal/configs/configschema"
	"github.com/hashicorp/terraform/internal/lang/marks"
	"github.com/hashicorp/terraform/internal/plans"
	"github.com/hashicorp/terraform/internal/providers"
	testing_provider "github.com/hashicorp/terraform/internal/providers/testing"
	"github.com/hashicorp/terraform/internal/states"
	"github.com/hashicorp/terraform/internal/tfdiags"
	"github.com/zclconf/go-cty/cty"
)

func TestContext2Apply_actions(t *testing.T) {
	for name, tc := range map[string]struct {
		toBeImplemented                 bool
		module                          map[string]string
		mode                            plans.Mode
		prevRunState                    *states.State
		events                          func(req providers.InvokeActionRequest) []providers.InvokeActionEvent
		callingInvokeReturnsDiagnostics func(providers.InvokeActionRequest) tfdiags.Diagnostics
<<<<<<< HEAD
		planOpts                        *PlanOpts
		applyOpts                       *ApplyOpts
=======

		planOpts *PlanOpts
>>>>>>> 0c63fb2b

		expectInvokeActionCalled bool
		expectInvokeActionCalls  []providers.InvokeActionRequest

		expectDiagnostics tfdiags.Diagnostics
	}{
		"unreferenced": {
			module: map[string]string{
				"main.tf": `
action "act_unlinked" "hello" {}
		`,
			},
			expectInvokeActionCalled: false,
		},

		"before_create triggered": {
			module: map[string]string{
				"main.tf": `
action "act_unlinked" "hello" {}
resource "test_object" "a" {
  lifecycle {
    action_trigger {
      events = [before_create]
      actions = [action.act_unlinked.hello]
    }
  }
}
`,
			},
			expectInvokeActionCalled: true,
		},

		"after_create triggered": {
			module: map[string]string{
				"main.tf": `
action "act_unlinked" "hello" {}
resource "test_object" "a" {
  lifecycle {
    action_trigger {
      events = [after_create]
      actions = [action.act_unlinked.hello]
    }
  }
}
`,
			},
			expectInvokeActionCalled: true,
		},

		"before_update triggered": {
			module: map[string]string{
				"main.tf": `
action "act_unlinked" "hello" {}
resource "test_object" "a" {
  name = "new name"
  lifecycle {
    action_trigger {
      events = [before_update]
      actions = [action.act_unlinked.hello]
    }
  }
}
`,
			},
			prevRunState: states.BuildState(func(s *states.SyncState) {
				s.SetResourceInstanceCurrent(
					addrs.Resource{
						Mode: addrs.ManagedResourceMode,
						Type: "test_object",
						Name: "a",
					}.Instance(addrs.NoKey).Absolute(addrs.RootModuleInstance),
					&states.ResourceInstanceObjectSrc{
						Status:    states.ObjectReady,
						AttrsJSON: []byte(`{"name":"old name"}`),
					},
					addrs.AbsProviderConfig{
						Provider: addrs.NewDefaultProvider("test"),
						Module:   addrs.RootModule,
					},
				)
			}),
			expectInvokeActionCalled: true,
		},

		"after_update triggered": {
			module: map[string]string{
				"main.tf": `
action "act_unlinked" "hello" {}
resource "test_object" "a" {
  name = "new name"
  lifecycle {
    action_trigger {
      events = [after_update]
      actions = [action.act_unlinked.hello]
    }
  }
}
`,
			},
			prevRunState: states.BuildState(func(s *states.SyncState) {
				s.SetResourceInstanceCurrent(
					addrs.Resource{
						Mode: addrs.ManagedResourceMode,
						Type: "test_object",
						Name: "a",
					}.Instance(addrs.NoKey).Absolute(addrs.RootModuleInstance),
					&states.ResourceInstanceObjectSrc{
						Status:    states.ObjectReady,
						AttrsJSON: []byte(`{"name":"old"}`),
					},
					addrs.AbsProviderConfig{
						Provider: addrs.NewDefaultProvider("test"),
						Module:   addrs.RootModule,
					},
				)
			}),
			expectInvokeActionCalled: true,
		},

		"before_create failing": {
			module: map[string]string{
				"main.tf": `
action "act_unlinked" "hello" {}
resource "test_object" "a" {
  lifecycle {
    action_trigger {
      events = [before_create]
      actions = [action.act_unlinked.hello]
    }
  }
}
`,
			},
			expectInvokeActionCalled: true,
			events: func(req providers.InvokeActionRequest) []providers.InvokeActionEvent {
				return []providers.InvokeActionEvent{
					providers.InvokeActionEvent_Completed{
						Diagnostics: tfdiags.Diagnostics{
							tfdiags.Sourceless(
								tfdiags.Error,
								"test case for failing",
								"this simulates a provider failing",
							),
						},
					},
				}
			},

			expectDiagnostics: tfdiags.Diagnostics{
				tfdiags.Sourceless(
					tfdiags.Error,
					"Failed to apply actions before test_object.a",
					"An error occured while invoking action action.act_unlinked.hello: test case for failing: this simulates a provider failing\n",
				),
			},
		},

		"before_create failing with successfully completed actions": {
			module: map[string]string{
				"main.tf": `
action "act_unlinked" "hello" {}
action "act_unlinked" "world" {}
action "act_unlinked" "failure" {
  config {
    attr = "failure"
  }
}
resource "test_object" "a" {
  lifecycle {
    action_trigger {
      events = [before_create]
      actions = [action.act_unlinked.hello, action.act_unlinked.world, action.act_unlinked.failure]
    }
  }
}
`,
			},
			expectInvokeActionCalled: true,
			events: func(req providers.InvokeActionRequest) []providers.InvokeActionEvent {
				if !req.PlannedActionData.IsNull() && req.PlannedActionData.GetAttr("attr").AsString() == "failure" {
					return []providers.InvokeActionEvent{
						providers.InvokeActionEvent_Completed{
							Diagnostics: tfdiags.Diagnostics{
								tfdiags.Sourceless(
									tfdiags.Error,
									"test case for failing",
									"this simulates a provider failing",
								),
							},
						},
					}
				} else {
					return []providers.InvokeActionEvent{
						providers.InvokeActionEvent_Completed{},
					}
				}
			},

			expectDiagnostics: tfdiags.Diagnostics{
				tfdiags.Sourceless(
					tfdiags.Error,
					"Failed to apply actions before test_object.a",
					`An error occured while invoking action action.act_unlinked.failure: test case for failing: this simulates a provider failing
The following actions were successfully invoked:
- action.act_unlinked.hello
- action.act_unlinked.world
As the resource did not change, these actions will be re-invoked in the next apply.`,
				),
			},
		},

		"before_create failing when calling invoke": {
			module: map[string]string{
				"main.tf": `
action "act_unlinked" "hello" {}
resource "test_object" "a" {
  lifecycle {
    action_trigger {
      events = [before_create]
      actions = [action.act_unlinked.hello]
    }
  }
}
`,
			},
			expectInvokeActionCalled: true,
			callingInvokeReturnsDiagnostics: func(providers.InvokeActionRequest) tfdiags.Diagnostics {
				return tfdiags.Diagnostics{
					tfdiags.Sourceless(
						tfdiags.Error,
						"test case for failing",
						"this simulates a provider failing before the action is invoked",
					),
				}
			},
			expectDiagnostics: tfdiags.Diagnostics{
				tfdiags.Sourceless(
					tfdiags.Error,
					"Failed to apply actions before test_object.a",
					"An error occured while invoking action action.act_unlinked.hello: test case for failing: this simulates a provider failing before the action is invoked\n",
				),
			},
		},

		"after_create failing": {
			module: map[string]string{
				"main.tf": `
action "act_unlinked" "hello" {}
resource "test_object" "a" {
  lifecycle {
    action_trigger {
      events = [after_create]
      actions = [action.act_unlinked.hello]
    }
  }
}
`,
			},
			expectInvokeActionCalled: true,
			events: func(req providers.InvokeActionRequest) []providers.InvokeActionEvent {
				return []providers.InvokeActionEvent{
					providers.InvokeActionEvent_Completed{
						Diagnostics: tfdiags.Diagnostics{
							tfdiags.Sourceless(
								tfdiags.Error,
								"test case for failing",
								"this simulates a provider failing",
							),
						},
					},
				}
			},

			expectDiagnostics: tfdiags.Diagnostics{
				tfdiags.Sourceless(
					tfdiags.Error,
					"Failed to apply actions after test_object.a",
					`An error occured while invoking action action.act_unlinked.hello: test case for failing: this simulates a provider failing

The following actions were not yet invoked:
- action.act_unlinked.hello
These actions will not be triggered in the next apply, please run "terraform invoke" to invoke them.`,
				),
			},
		},

		"after_create failing with successfully completed actions": {
			module: map[string]string{
				"main.tf": `
action "act_unlinked" "hello" {}
action "act_unlinked" "world" {}
action "act_unlinked" "failure" {
  config {
    attr = "failure"
  }
}
resource "test_object" "a" {
  lifecycle {
    action_trigger {
      events = [after_create]
      actions = [action.act_unlinked.hello, action.act_unlinked.world, action.act_unlinked.failure]
    }
  }
}
`,
			},
			expectInvokeActionCalled: true,
			events: func(req providers.InvokeActionRequest) []providers.InvokeActionEvent {
				if !req.PlannedActionData.IsNull() && req.PlannedActionData.GetAttr("attr").AsString() == "failure" {
					return []providers.InvokeActionEvent{
						providers.InvokeActionEvent_Completed{
							Diagnostics: tfdiags.Diagnostics{
								tfdiags.Sourceless(
									tfdiags.Error,
									"test case for failing",
									"this simulates a provider failing",
								),
							},
						},
					}
				} else {
					return []providers.InvokeActionEvent{
						providers.InvokeActionEvent_Completed{},
					}
				}
			},

			expectDiagnostics: tfdiags.Diagnostics{
				tfdiags.Sourceless(
					tfdiags.Error,
					"Failed to apply actions after test_object.a",
					`An error occured while invoking action action.act_unlinked.failure: test case for failing: this simulates a provider failing

The following actions were not yet invoked:
- action.act_unlinked.failure
These actions will not be triggered in the next apply, please run "terraform invoke" to invoke them.`,
				),
			},
		},

		"failing an action stops next actions in list": {
			module: map[string]string{
				"main.tf": `
action "act_unlinked" "hello" {}
action "act_unlinked" "failure" {
  config {
    attr = "failure"
  }
}
action "act_unlinked" "goodbye" {}
resource "test_object" "a" {
  lifecycle {
    action_trigger {
      events = [before_create]
      actions = [action.act_unlinked.hello, action.act_unlinked.failure, action.act_unlinked.goodbye]
    }
  }
}
`,
			},
			expectInvokeActionCalled: true,
			callingInvokeReturnsDiagnostics: func(r providers.InvokeActionRequest) tfdiags.Diagnostics {
				if !r.PlannedActionData.IsNull() && r.PlannedActionData.GetAttr("attr").AsString() == "failure" {
					// Simulate a failure for the second action
					return tfdiags.Diagnostics{
						tfdiags.Sourceless(
							tfdiags.Error,
							"test case for failing",
							"this simulates a provider failing",
						),
					}
				}
				return tfdiags.Diagnostics{}
			},
			expectDiagnostics: tfdiags.Diagnostics{
				tfdiags.Sourceless(
					tfdiags.Error,
					"Failed to apply actions before test_object.a",
					`An error occured while invoking action action.act_unlinked.failure: test case for failing: this simulates a provider failing
The following actions were successfully invoked:
- action.act_unlinked.hello
As the resource did not change, these actions will be re-invoked in the next apply.`,
				),
			},

			// We expect two calls but not the third one, because the second action fails
			expectInvokeActionCalls: []providers.InvokeActionRequest{{
				ActionType: "act_unlinked",
				PlannedActionData: cty.NullVal(cty.Object(map[string]cty.Type{
					"attr": cty.String,
				})),
			}, {
				ActionType: "act_unlinked",
				PlannedActionData: cty.ObjectVal(map[string]cty.Value{
					"attr": cty.StringVal("failure"),
				}),
			}},
		},

		"failing an action stops next action triggers": {
			module: map[string]string{
				"main.tf": `
action "act_unlinked" "hello" {}
action "act_unlinked" "failure" {
  config {
    attr = "failure"
  }
}
action "act_unlinked" "goodbye" {}
resource "test_object" "a" {
  lifecycle {
    action_trigger {
      events = [before_create]
      actions = [action.act_unlinked.hello]
    }
    action_trigger {
      events = [before_create]
      actions = [action.act_unlinked.failure]
    }
    action_trigger {
      events = [before_create]
      actions = [action.act_unlinked.goodbye]
    }
  }
}
`,
			},
			expectInvokeActionCalled: true,
			callingInvokeReturnsDiagnostics: func(r providers.InvokeActionRequest) tfdiags.Diagnostics {
				if !r.PlannedActionData.IsNull() && r.PlannedActionData.GetAttr("attr").AsString() == "failure" {
					// Simulate a failure for the second action
					return tfdiags.Diagnostics{
						tfdiags.Sourceless(
							tfdiags.Error,
							"test case for failing",
							"this simulates a provider failing",
						),
					}
				}
				return tfdiags.Diagnostics{}
			},
			expectDiagnostics: tfdiags.Diagnostics{
				tfdiags.Sourceless(
					tfdiags.Error,
					"Failed to apply actions before test_object.a",
					`An error occured while invoking action action.act_unlinked.failure: test case for failing: this simulates a provider failing
The following actions were successfully invoked:
- action.act_unlinked.hello
As the resource did not change, these actions will be re-invoked in the next apply.`,
				),
			},
			// We expect two calls but not the third one, because the second action fails
			expectInvokeActionCalls: []providers.InvokeActionRequest{{
				ActionType: "act_unlinked",
				PlannedActionData: cty.NullVal(cty.Object(map[string]cty.Type{
					"attr": cty.String,
				})),
			}, {
				ActionType: "act_unlinked",
				PlannedActionData: cty.ObjectVal(map[string]cty.Value{
					"attr": cty.StringVal("failure"),
				}),
			}},
		},

		"action with configuration": {
			module: map[string]string{
				"main.tf": `
resource "test_object" "a" {
  name = "foo"
}
action "act_unlinked" "hello" {
  config {
    attr = resource.test_object.a.name
  }
}
resource "test_object" "b" {
  lifecycle {
    action_trigger {
      events = [before_create]
      actions = [action.act_unlinked.hello]
    }
  }
}
`,
			},
			expectInvokeActionCalled: true,
			expectInvokeActionCalls: []providers.InvokeActionRequest{{
				ActionType: "act_unlinked",
				PlannedActionData: cty.ObjectVal(map[string]cty.Value{
					"attr": cty.StringVal("foo"),
				}),
			}},
		},

		// Providers can handle unknown values in the configuration
		"action with unknown configuration": {
			module: map[string]string{
				"main.tf": `
variable "unknown_value" {
  type = string
}
action "act_unlinked" "hello" {
  config {
    attr = var.unknown_value
  }
}
resource "test_object" "b" {
  lifecycle {
    action_trigger {
      events = [before_create]
      actions = [action.act_unlinked.hello]
    }
  }
}
`,
			},
			planOpts: SimplePlanOpts(plans.NormalMode, InputValues{
				"unknown_value": &InputValue{
					Value: cty.UnknownVal(cty.String),
				},
			}),

			expectInvokeActionCalled: true,
			expectInvokeActionCalls: []providers.InvokeActionRequest{{
				ActionType: "act_unlinked",
				PlannedActionData: cty.ObjectVal(map[string]cty.Value{
					"attr": cty.UnknownVal(cty.String),
				}),
			}},
		},

		"action with secrets in configuration": {
			toBeImplemented: true, // We currently don't suppport sensitive values in the plan
			module: map[string]string{
				"main.tf": `
variable "secret_value" {
  type = string
  sensitive = true
}
action "act_unlinked" "hello" {
  config {
    attr = var.secret_value
  }
}
resource "test_object" "b" {
  lifecycle {
    action_trigger {
      events = [before_create]
      actions = [action.act_unlinked.hello]
    }
  }
}
`,
			},
			planOpts: SimplePlanOpts(plans.NormalMode, InputValues{
				"secret_value": &InputValue{
					Value: cty.StringVal("psst, I'm secret").Mark(marks.Sensitive), // Not sure if we need the mark here, but it doesn't hurt
				},
			}),

			expectInvokeActionCalled: true,
			expectInvokeActionCalls: []providers.InvokeActionRequest{{
				ActionType: "act_unlinked",
				PlannedActionData: cty.ObjectVal(map[string]cty.Value{
					"attr": cty.StringVal("psst, I'm secret"),
				}),
			}},
		},

		"aliased provider": {
			module: map[string]string{
				"main.tf": `
provider "act" {
  alias = "aliased"
}
action "act_unlinked" "hello" {
  provider = act.aliased
}
resource "test_object" "a" {
  lifecycle {
    action_trigger {
      events = [before_create]
      actions = [action.act_unlinked.hello]
    }
  }
}
`,
			},
			expectInvokeActionCalled: true,
		},

		"non-default namespace provider": {
			module: map[string]string{
				"main.tf": `
terraform {
  required_providers {
    ecosystem = {
      source = "danielmschmidt/ecosystem"
    }
  }
}
action "ecosystem_unlinked" "hello" {}
resource "test_object" "a" {
  lifecycle {
    action_trigger {
      events = [before_create]
      actions = [action.ecosystem_unlinked.hello]
    }
  }
}
`,
			},
			expectInvokeActionCalled: true,
		},

		"targeted unreferenced action": {
			module: map[string]string{
				"main.tf": `
action "act_unlinked" "hello" {}
`,
			},
			planOpts: &PlanOpts{
				Mode: plans.NormalMode,
				Targets: []addrs.Targetable{addrs.AbsActionInstance{
					Action: addrs.ActionInstance{
						Action: addrs.Action{
							Type: "act_unlinked",
							Name: "hello",
						},
						Key: addrs.NoKey,
					},
				}},
				ActionInvoke: true,
			},
			applyOpts: &ApplyOpts{
				ActionInvoke: true,
			},
			expectInvokeActionCalls: []providers.InvokeActionRequest{{
				ActionType: "act_unlinked",
				PlannedActionData: cty.NullVal(cty.Object(map[string]cty.Type{
					"attr": cty.String,
				})),
			}},
			expectInvokeActionCalled: true,
		},
	} {
		t.Run(name, func(t *testing.T) {
			if tc.toBeImplemented {
				t.Skip("This test is not implemented yet")
			}

			m := testModuleInline(t, tc.module)

			invokeActionCalls := []providers.InvokeActionRequest{}

			testProvider := &testing_provider.MockProvider{
				GetProviderSchemaResponse: &providers.GetProviderSchemaResponse{
					ResourceTypes: map[string]providers.Schema{
						"test_object": {
							Body: &configschema.Block{
								Attributes: map[string]*configschema.Attribute{
									"name": {
										Type:     cty.String,
										Optional: true,
									},
								},
							},
						},
					},
				},
			}

			invokeActionFn := func(req providers.InvokeActionRequest) providers.InvokeActionResponse {
				invokeActionCalls = append(invokeActionCalls, req)
				if tc.callingInvokeReturnsDiagnostics != nil && len(tc.callingInvokeReturnsDiagnostics(req)) > 0 {
					return providers.InvokeActionResponse{
						Diagnostics: tc.callingInvokeReturnsDiagnostics(req),
					}
				}

				defaultEvents := []providers.InvokeActionEvent{}
				defaultEvents = append(defaultEvents, providers.InvokeActionEvent_Progress{
					Message: "Hello world!",
				})
				defaultEvents = append(defaultEvents, providers.InvokeActionEvent_Completed{})

				events := defaultEvents
				if tc.events != nil {
					events = tc.events(req)
				}

				return providers.InvokeActionResponse{
					Events: func(yield func(providers.InvokeActionEvent) bool) {
						for _, event := range events {
							if !yield(event) {
								return
							}
						}
					},
				}
			}
			actionProvider := &testing_provider.MockProvider{
				GetProviderSchemaResponse: &providers.GetProviderSchemaResponse{
					Actions: map[string]providers.ActionSchema{
						"act_unlinked": {
							ConfigSchema: &configschema.Block{
								Attributes: map[string]*configschema.Attribute{
									"attr": {
										Type:     cty.String,
										Optional: true,
									},
								},
							},

							Unlinked: &providers.UnlinkedAction{},
						},
					},
					ResourceTypes: map[string]providers.Schema{},
				},
				InvokeActionFn: invokeActionFn,
			}

			ecosystem := &testing_provider.MockProvider{
				GetProviderSchemaResponse: &providers.GetProviderSchemaResponse{
					Actions: map[string]providers.ActionSchema{
						"ecosystem_unlinked": {
							ConfigSchema: &configschema.Block{
								Attributes: map[string]*configschema.Attribute{
									"attr": {
										Type:     cty.String,
										Optional: true,
									},
								},
							},
							Unlinked: &providers.UnlinkedAction{},
						},
					},
					ResourceTypes: map[string]providers.Schema{},
				},
				InvokeActionFn: invokeActionFn,
			}

			ctx := testContext2(t, &ContextOpts{
				Providers: map[addrs.Provider]providers.Factory{
					addrs.NewDefaultProvider("test"): testProviderFuncFixed(testProvider),
					addrs.NewDefaultProvider("act"):  testProviderFuncFixed(actionProvider),
					{
						Type:      "ecosystem",
						Namespace: "danielmschmidt",
						Hostname:  addrs.DefaultProviderRegistryHost,
					}: testProviderFuncFixed(ecosystem),
				},
			})

			// Just a sanity check that the module is valid
			diags := ctx.Validate(m, &ValidateOpts{})
			tfdiags.AssertNoDiagnostics(t, diags)

			planOpts := SimplePlanOpts(plans.NormalMode, InputValues{})
			if tc.planOpts != nil {
				planOpts = tc.planOpts
			}

			plan, diags := ctx.Plan(m, tc.prevRunState, planOpts)
			tfdiags.AssertNoDiagnostics(t, diags)

			_, diags = ctx.Apply(plan, m, tc.applyOpts)
			if tc.expectDiagnostics.HasErrors() {
				tfdiags.AssertDiagnosticsMatch(t, diags, tc.expectDiagnostics)
			} else {
				tfdiags.AssertNoDiagnostics(t, diags)
			}

			if tc.expectInvokeActionCalled && len(invokeActionCalls) == 0 {
				t.Fatalf("expected invoke action to be called, but it was not")
			}

			if len(tc.expectInvokeActionCalls) > 0 && len(invokeActionCalls) != len(tc.expectInvokeActionCalls) {
				t.Fatalf("expected %d invoke action calls, got %d", len(tc.expectInvokeActionCalls), len(invokeActionCalls))
			}
			for i, expectedCall := range tc.expectInvokeActionCalls {
				actualCall := invokeActionCalls[i]

				if actualCall.ActionType != expectedCall.ActionType {
					t.Fatalf("expected invoke action call %d ActionType to be %s, got %s", i, expectedCall.ActionType, actualCall.ActionType)
				}

				if !actualCall.PlannedActionData.RawEquals(expectedCall.PlannedActionData) {
					t.Fatalf("expected invoke action call %d PlannedActionData to be %s, got %s", i, expectedCall.PlannedActionData.GoString(), actualCall.PlannedActionData.GoString())
				}
			}
		})
	}
}<|MERGE_RESOLUTION|>--- conflicted
+++ resolved
@@ -25,13 +25,9 @@
 		prevRunState                    *states.State
 		events                          func(req providers.InvokeActionRequest) []providers.InvokeActionEvent
 		callingInvokeReturnsDiagnostics func(providers.InvokeActionRequest) tfdiags.Diagnostics
-<<<<<<< HEAD
+
 		planOpts                        *PlanOpts
 		applyOpts                       *ApplyOpts
-=======
-
-		planOpts *PlanOpts
->>>>>>> 0c63fb2b
 
 		expectInvokeActionCalled bool
 		expectInvokeActionCalls  []providers.InvokeActionRequest
