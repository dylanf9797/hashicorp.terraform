--- conflicted
+++ resolved
@@ -54,41 +54,18 @@
 	return t.TriggeringResourceAddr.String()
 }
 
+
 func (t LifecycleActionTrigger) Equals(other ActionTrigger) bool {
 	o, ok := other.(LifecycleActionTrigger)
 	if !ok {
 		return false
 	}
-
 	return t.TriggeringResourceAddr.Equal(o.TriggeringResourceAddr) &&
 		t.ActionTriggerBlockIndex == o.ActionTriggerBlockIndex &&
 		t.ActionsListIndex == o.ActionsListIndex
 }
 
 var _ ActionTrigger = (*LifecycleActionTrigger)(nil)
-
-<<<<<<< HEAD
-type InvokeCmdActionTrigger struct{}
-
-func (t InvokeCmdActionTrigger) actionTriggerSigil() {}
-
-func (t InvokeCmdActionTrigger) String() string {
-	return "CLI"
-}
-
-func (t InvokeCmdActionTrigger) TriggerEvent() configs.ActionTriggerEvent {
-	return configs.Invoke
-}
-
-func (t InvokeCmdActionTrigger) Equals(other ActionTrigger) bool {
-	_, ok := other.(InvokeCmdActionTrigger)
-	return ok
-}
-
-var _ ActionTrigger = (*InvokeCmdActionTrigger)(nil)
-
-=======
->>>>>>> 423cacdf
 // Encode produces a variant of the receiver that has its change values
 // serialized so it can be written to a plan file. Pass the implied type of the
 // corresponding resource type schema for correct operation.
