// Copyright (c) HashiCorp, Inc.
// SPDX-License-Identifier: BUSL-1.1

package initwd

import (
	"context"
	"testing"

	"github.com/hashicorp/terraform/internal/configs"
	"github.com/hashicorp/terraform/internal/configs/configload"
	"github.com/hashicorp/terraform/internal/registry"
	"github.com/hashicorp/terraform/internal/tfdiags"
)

// LoadConfigForTests is a convenience wrapper around configload.NewLoaderForTests,
// ModuleInstaller.InstallModules and configload.Loader.LoadConfig that allows
// a test configuration to be loaded in a single step.
//
// If module installation fails, t.Fatal (or similar) is called to halt
// execution of the test, under the assumption that installation failures are
// not expected. If installation failures _are_ expected then use
// NewLoaderForTests and work with the loader object directly. If module
// installation succeeds but generates warnings, these warnings are discarded.
//
// If installation succeeds but errors are detected during loading then a
// possibly-incomplete config is returned along with error diagnostics. The
// test run is not aborted in this case, so that the caller can make assertions
// against the returned diagnostics.
//
// As with NewLoaderForTests, a cleanup function is returned which must be
// called before the test completes in order to remove the temporary
// modules directory.
func LoadConfigForTests(t *testing.T, rootDir string, testsDir string) (*configs.Config, *configload.Loader, func(), tfdiags.Diagnostics) {
	t.Helper()

	var diags tfdiags.Diagnostics

	loader, cleanup := configload.NewLoaderForTests(t)
	inst := NewModuleInstaller(loader.ModulesDir(), loader, registry.NewClient(nil, nil))

	_, moreDiags := inst.InstallModules(context.Background(), rootDir, testsDir, true, false, ModuleInstallHooksImpl{})
	diags = diags.Append(moreDiags)
	if diags.HasErrors() {
		cleanup()
		t.Fatal(diags.Err())
		return nil, nil, func() {}, diags
	}

	// Since module installer has modified the module manifest on disk, we need
	// to refresh the cache of it in the loader.
	if err := loader.RefreshModules(); err != nil {
		t.Fatalf("failed to refresh modules after installation: %s", err)
	}

<<<<<<< HEAD
	config, hclDiags := loader.LoadConfig(rootDir, configs.MatchTestFiles(testsDir), configs.MatchQueryFiles())
=======
	config, hclDiags := loader.LoadConfig(rootDir, configs.MatchTestFiles(testsDir))
>>>>>>> f9782553
	diags = diags.Append(hclDiags)
	return config, loader, cleanup, diags
}

// MustLoadConfigForTests is a variant of LoadConfigForTests which calls
// t.Fatal (or similar) if there are any errors during loading, and thus
// does not return diagnostics at all.
//
// This is useful for concisely writing tests that don't expect errors at
// all. For tests that expect errors and need to assert against them, use
// LoadConfigForTests instead.
func MustLoadConfigForTests(t *testing.T, rootDir, testsDir string) (*configs.Config, *configload.Loader, func()) {
	t.Helper()

	config, loader, cleanup, diags := LoadConfigForTests(t, rootDir, testsDir)
	if diags.HasErrors() {
		cleanup()
		t.Fatal(diags.Err())
	}
	return config, loader, cleanup
}<|MERGE_RESOLUTION|>--- conflicted
+++ resolved
@@ -53,11 +53,7 @@
 		t.Fatalf("failed to refresh modules after installation: %s", err)
 	}
 
-<<<<<<< HEAD
-	config, hclDiags := loader.LoadConfig(rootDir, configs.MatchTestFiles(testsDir), configs.MatchQueryFiles())
-=======
 	config, hclDiags := loader.LoadConfig(rootDir, configs.MatchTestFiles(testsDir))
->>>>>>> f9782553
 	diags = diags.Append(hclDiags)
 	return config, loader, cleanup, diags
 }
