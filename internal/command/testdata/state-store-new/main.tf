terraform {
  required_providers {
    test = {
      source = "hashicorp/test"
    }
  }
<<<<<<< HEAD
  state_store "foo_bar" {
    provider "foo" {
      region = "mars"
    }
=======
  state_store "test_store" {
    provider "test" {}
>>>>>>> 03793cc8

    value = "foobar"
  }
}<|MERGE_RESOLUTION|>--- conflicted
+++ resolved
@@ -4,15 +4,8 @@
       source = "hashicorp/test"
     }
   }
-<<<<<<< HEAD
-  state_store "foo_bar" {
-    provider "foo" {
-      region = "mars"
-    }
-=======
   state_store "test_store" {
     provider "test" {}
->>>>>>> 03793cc8
 
     value = "foobar"
   }
