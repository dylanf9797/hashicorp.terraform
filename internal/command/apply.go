// Copyright (c) HashiCorp, Inc.
// SPDX-License-Identifier: BUSL-1.1

package command

import (
	"fmt"
	"strings"

	"github.com/hashicorp/terraform/internal/backend/backendrun"
	"github.com/hashicorp/terraform/internal/command/arguments"
	"github.com/hashicorp/terraform/internal/command/views"
	"github.com/hashicorp/terraform/internal/plans/planfile"
	"github.com/hashicorp/terraform/internal/tfdiags"
)

// ApplyCommand is a Command implementation that applies a Terraform
// configuration and actually builds or changes infrastructure.
type ApplyCommand struct {
	Meta

	// If true, then this apply command will become the "destroy"
	// command. It is just like apply but only processes a destroy.
	Destroy bool

	// If true then we run an action apply command instead of the
	// regular "apply".
	ActionInvoke bool
}

func (c *ApplyCommand) Run(rawArgs []string) int {
	var diags tfdiags.Diagnostics

	// Parse and apply global view arguments
	common, rawArgs := arguments.ParseView(rawArgs)
	c.View.Configure(common)

	// Propagate -no-color for legacy use of Ui.  The remote backend and
	// cloud package use this; it should be removed when/if they are
	// migrated to views.
	c.Meta.color = !common.NoColor
	c.Meta.Color = c.Meta.color

	// Parse and validate flags
	var args *arguments.Apply
	switch {
	case c.Destroy:
		args, diags = arguments.ParseApplyDestroy(rawArgs)
	case c.ActionInvoke:
		args, diags = arguments.ParseApplyInvoke(rawArgs)
	default:
		args, diags = arguments.ParseApply(rawArgs)
	}

	fmt.Printf("\n\t args.Operation.Targets --> %#v \n", args.Operation.Targets)

	// Instantiate the view, even if there are flag errors, so that we render
	// diagnostics according to the desired view
	view := views.NewApply(args.ViewType, c.Destroy, c.View)

	if diags.HasErrors() {
		view.Diagnostics(diags)
		view.HelpPrompt()
		return 1
	}

	// Check for user-supplied plugin path
	var err error
	if c.pluginPath, err = c.loadPluginPath(); err != nil {
		diags = diags.Append(err)
		view.Diagnostics(diags)
		return 1
	}

	// Attempt to load the plan file, if specified
	planFile, loadPlanFileDiags := c.LoadPlanFile(args.PlanPath)
	diags = diags.Append(loadPlanFileDiags)
	if diags.HasErrors() {
		view.Diagnostics(diags)
		return 1
	}

	// FIXME: the -input flag value is needed to initialize the backend and the
	// operation, but there is no clear path to pass this value down, so we
	// continue to mutate the Meta object state for now.
	c.Meta.input = args.InputEnabled

	// FIXME: the -parallelism flag is used to control the concurrency of
	// Terraform operations. At the moment, this value is used both to
	// initialize the backend via the ContextOpts field inside CLIOpts, and to
	// set a largely unused field on the Operation request. Again, there is no
	// clear path to pass this value down, so we continue to mutate the Meta
	// object state for now.
	c.Meta.parallelism = args.Operation.Parallelism

	// Prepare the backend, passing the plan file if present, and the
	// backend-specific arguments
	be, beDiags := c.PrepareBackend(planFile, args.State, args.ViewType)
	diags = diags.Append(beDiags)
	if diags.HasErrors() {
		view.Diagnostics(diags)
		return 1
	}

	// Build the operation request
	opReq, opDiags := c.OperationRequest(
		be,
		view,
		args.ViewType,
		planFile,
		args.Operation,
		args.AutoApprove,
	)
	diags = diags.Append(opDiags)
	if diags.HasErrors() {
		view.Diagnostics(diags)
		return 1
	}

	// Collect variable value and add them to the operation request
	diags = diags.Append(c.GatherVariables(opReq, args.Vars))

	// Before we delegate to the backend, we'll print any warning diagnostics
	// we've accumulated here, since the backend will start fresh with its own
	// diagnostics.
	view.Diagnostics(diags)
	if diags.HasErrors() {
		return 1
	}
	diags = nil

	// Run the operation
	op, err := c.RunOperation(be, opReq)
	if err != nil {
		diags = diags.Append(err)
		view.Diagnostics(diags)
		return 1
	}

	if op.Result != backendrun.OperationSuccess {
		return op.Result.ExitStatus()
	}

	// Render the resource count and outputs, unless those counts are being
	// rendered already in a remote Terraform process.
	if rb, isRemoteBackend := be.(BackendWithRemoteTerraformVersion); !isRemoteBackend || rb.IsLocalOperations() {
		view.ResourceCount(args.State.StateOutPath)
		if !c.Destroy && op.State != nil {
			view.Outputs(op.State.RootOutputValues)
		}
	}

	view.Diagnostics(diags)

	if diags.HasErrors() {
		return 1
	}

	return 0
}

func (c *ApplyCommand) LoadPlanFile(path string) (*planfile.WrappedPlanFile, tfdiags.Diagnostics) {
	var planFile *planfile.WrappedPlanFile
	var diags tfdiags.Diagnostics

	// Try to load plan if path is specified
	if path != "" {
		var err error
		planFile, err = c.PlanFile(path)
		if err != nil {
			diags = diags.Append(tfdiags.Sourceless(
				tfdiags.Error,
				fmt.Sprintf("Failed to load %q as a plan file", path),
				fmt.Sprintf("Error: %s", err),
			))
			return nil, diags
		}

		// If the path doesn't look like a plan, both planFile and err will be
		// nil. In that case, the user is probably trying to use the positional
		// argument to specify a configuration path. Point them at -chdir.
		if planFile == nil {
			diags = diags.Append(tfdiags.Sourceless(
				tfdiags.Error,
				fmt.Sprintf("Failed to load %q as a plan file", path),
				"The specified path is a directory, not a plan file. You can use the global -chdir flag to use this directory as the configuration root.",
			))
			return nil, diags
		}

		// If we successfully loaded a plan but this is a destroy operation,
		// explain that this is not supported.
		if c.Destroy {
			diags = diags.Append(tfdiags.Sourceless(
				tfdiags.Error,
				"Destroy can't be called with a plan file",
				fmt.Sprintf("If this plan was created using plan -destroy, apply it using:\n  terraform apply %q", path),
			))
			return nil, diags
		}
	}

	return planFile, diags
}

func (c *ApplyCommand) PrepareBackend(planFile *planfile.WrappedPlanFile, args *arguments.State, viewType arguments.ViewType) (backendrun.OperationsBackend, tfdiags.Diagnostics) {
	var diags tfdiags.Diagnostics

	// FIXME: we need to apply the state arguments to the meta object here
	// because they are later used when initializing the backend. Carving a
	// path to pass these arguments to the functions that need them is
	// difficult but would make their use easier to understand.
	c.Meta.applyStateArguments(args)

	// Load the backend
	var be backendrun.OperationsBackend
	var beDiags tfdiags.Diagnostics
	if lp, ok := planFile.Local(); ok {
		plan, err := lp.ReadPlan()
		if err != nil {
			diags = diags.Append(tfdiags.Sourceless(
				tfdiags.Error,
				"Failed to read plan from plan file",
				fmt.Sprintf("Cannot read the plan from the given plan file: %s.", err),
			))
			return nil, diags
		}
		if plan.Backend.Config == nil {
			// Should never happen; always indicates a bug in the creation of the plan file
			diags = diags.Append(tfdiags.Sourceless(
				tfdiags.Error,
				"Failed to read plan from plan file",
				"The given plan file does not have a valid backend configuration. This is a bug in the Terraform command that generated this plan file.",
			))
			return nil, diags
		}
		be, beDiags = c.BackendForLocalPlan(plan.Backend)
	} else {
		// Both new plans and saved cloud plans load their backend from config.
		backendConfig, configDiags := c.loadBackendConfig(".")
		diags = diags.Append(configDiags)
		if configDiags.HasErrors() {
			return nil, diags
		}

		be, beDiags = c.Backend(&BackendOpts{
			BackendConfig: backendConfig,
			ViewType:      viewType,
		})
	}

	diags = diags.Append(beDiags)
	if beDiags.HasErrors() {
		return nil, diags
	}
	return be, diags
}

func (c *ApplyCommand) OperationRequest(
	be backendrun.OperationsBackend,
	view views.Apply,
	viewType arguments.ViewType,
	planFile *planfile.WrappedPlanFile,
	args *arguments.Operation,
	autoApprove bool,
) (*backendrun.Operation, tfdiags.Diagnostics) {
	var diags tfdiags.Diagnostics

	// Applying changes with dev overrides in effect could make it impossible
	// to switch back to a release version if the schema isn't compatible,
	// so we'll warn about it.
	b, isRemoteBackend := be.(BackendWithRemoteTerraformVersion)
	if isRemoteBackend && !b.IsLocalOperations() {
		diags = diags.Append(c.providerDevOverrideRuntimeWarningsRemoteExecution())
	} else {
		diags = diags.Append(c.providerDevOverrideRuntimeWarnings())
	}

	// Build the operation
	opReq := c.Operation(be, viewType)
	opReq.AutoApprove = autoApprove
	opReq.ConfigDir = "."
	opReq.PlanMode = args.PlanMode
	opReq.Hooks = view.Hooks()
	opReq.PlanFile = planFile
	opReq.PlanRefresh = args.Refresh
	opReq.Targets = args.Targets
	opReq.ForceReplace = args.ForceReplace
	opReq.Type = backendrun.OperationTypeApply
	opReq.View = view.Operation()
	opReq.StatePersistInterval = c.Meta.StatePersistInterval()
	opReq.ActionInvoke = c.ActionInvoke

	// EXPERIMENTAL: maybe enable deferred actions
	if c.AllowExperimentalFeatures {
		opReq.DeferralAllowed = args.DeferralAllowed
	} else if args.DeferralAllowed {
		// Belated flag parse error, since we don't know about experiments
		// support at actual parse time.
		diags = diags.Append(tfdiags.Sourceless(
			tfdiags.Error,
			"Failed to parse command-line flags",
			"The -allow-deferral flag is only valid in experimental builds of Terraform.",
		))
		return nil, diags
	}

	var err error
	opReq.ConfigLoader, err = c.initConfigLoader()
	if err != nil {
		diags = diags.Append(fmt.Errorf("Failed to initialize config loader: %s", err))
		return nil, diags
	}

	return opReq, diags
}

func (c *ApplyCommand) GatherVariables(opReq *backendrun.Operation, args *arguments.Vars) tfdiags.Diagnostics {
	var diags tfdiags.Diagnostics

	// FIXME the arguments package currently trivially gathers variable related
	// arguments in a heterogenous slice, in order to minimize the number of
	// code paths gathering variables during the transition to this structure.
	// Once all commands that gather variables have been converted to this
	// structure, we could move the variable gathering code to the arguments
	// package directly, removing this shim layer.

	varArgs := args.All()
	items := make([]arguments.FlagNameValue, len(varArgs))
	for i := range varArgs {
		items[i].Name = varArgs[i].Name
		items[i].Value = varArgs[i].Value
	}
	c.Meta.variableArgs = arguments.FlagNameValueSlice{Items: &items}
	opReq.Variables, diags = c.collectVariableValues()

	return diags
}

func (c *ApplyCommand) Help() string {
	if c.Destroy {
		return c.helpDestroy()
	}

	return c.helpApply()
}

func (c *ApplyCommand) Synopsis() string {
	if c.Destroy {
		return "Destroy previously-created infrastructure"
	}

	return "Create or update infrastructure"
}

func (c *ApplyCommand) helpApply() string {
	helpText := `
Usage: terraform [global options] apply [options] [PLAN]

  Creates or updates infrastructure according to Terraform configuration
  files in the current directory.

  By default, Terraform will generate a new plan and present it for your
  approval before taking any action. You can optionally provide a plan
  file created by a previous call to "terraform plan", in which case
  Terraform will take the actions described in that plan without any
  confirmation prompt.

Options:

  -auto-approve          Skip interactive approval of plan before applying.

  -backup=path           Path to backup the existing state file before
                         modifying. Defaults to the "-state-out" path with
                         ".backup" extension. Set to "-" to disable backup.

  -compact-warnings      If Terraform produces any warnings that are not
                         accompanied by errors, show them in a more compact
                         form that includes only the summary messages.

  -destroy               Destroy Terraform-managed infrastructure.
                         The command "terraform destroy" is a convenience alias
                         for this option.

  -lock=false            Don't hold a state lock during the operation. This is
                         dangerous if others might concurrently run commands
                         against the same workspace.

  -lock-timeout=0s       Duration to retry a state lock.

  -input=true            Ask for input for variables if not directly set.

  -no-color              If specified, output won't contain any color.

  -parallelism=n         Limit the number of parallel resource operations.
                         Defaults to 10.

  -replace=resource      Terraform will plan to replace this resource instance
                         instead of doing an update or no-op action.

  -state=path            Path to read and save state (unless state-out
                         is specified). Defaults to "terraform.tfstate".
                         Legacy option for the local backend only. See the local
                         backend's documentation for more information.

  -state-out=path        Path to write state to that is different than
                         "-state". This can be used to preserve the old
                         state.
<<<<<<< HEAD

=======
                         Legacy option for the local backend only. See the local
                         backend's documentation for more information.

                         
>>>>>>> 423cacdf
  -var 'foo=bar'         Set a value for one of the input variables in the root
                         module of the configuration. Use this option more than
                         once to set more than one variable.

  -var-file=filename     Load variable values from the given file, in addition
                         to the default files terraform.tfvars and *.auto.tfvars.
                         Use this option more than once to include more than one
                         variables file.

  If you don't provide a saved plan file then this command will also accept
  all of the plan-customization options accepted by the terraform plan command.
  For more information on those options, run:
      terraform plan -help
`
	return strings.TrimSpace(helpText)
}

func (c *ApplyCommand) helpDestroy() string {
	helpText := `
Usage: terraform [global options] destroy [options]

  Destroy Terraform-managed infrastructure.

  This command is a convenience alias for:
      terraform apply -destroy

  This command also accepts many of the plan-customization options accepted by
  the terraform plan command. For more information on those options, run:
      terraform plan -help
`
	return strings.TrimSpace(helpText)
}<|MERGE_RESOLUTION|>--- conflicted
+++ resolved
@@ -406,14 +406,10 @@
   -state-out=path        Path to write state to that is different than
                          "-state". This can be used to preserve the old
                          state.
-<<<<<<< HEAD
-
-=======
                          Legacy option for the local backend only. See the local
                          backend's documentation for more information.
 
                          
->>>>>>> 423cacdf
   -var 'foo=bar'         Set a value for one of the input variables in the root
                          module of the configuration. Use this option more than
                          once to set more than one variable.
